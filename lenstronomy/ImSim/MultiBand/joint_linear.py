--- conflicted
+++ resolved
@@ -115,13 +115,8 @@
                     C_D_response = np.append(C_D_response, C_D_response_i)
         return C_D_response, model_error
 
-<<<<<<< HEAD
     def likelihood_data_given_model(self, kwargs_lens=None, kwargs_source=None, kwargs_lens_light=None, kwargs_ps=None,
-                                    kwargs_extinction=None, kwargs_special=None, source_marg=False):
-=======
-    def likelihood_data_given_model(self, kwargs_lens, kwargs_source, kwargs_lens_light, kwargs_ps, source_marg=False,
-                                    linear_prior=None):
->>>>>>> d07fa3a6
+                                    kwargs_extinction=None, kwargs_special=None, source_marg=False, linear_prior=None):
         """
         computes the likelihood of the data given a model
         This is specified with the non-linear parameters and a linear inversion and prior marginalisation.
