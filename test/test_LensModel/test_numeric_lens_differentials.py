--- conflicted
+++ resolved
@@ -219,12 +219,6 @@
         lens_model = ['CNFW']
         self.assert_differentials(lens_model, kwargs)
 
-<<<<<<< HEAD
-        kwargs = {'Rs': 2, 'theta_Rs': 1, 'r_core': 1.3}
-        self.assert_differentials(lens_model, kwargs)
-
-=======
->>>>>>> 63ca2b62
 
 if __name__ == '__main__':
     pytest.main("-k TestLensModel")